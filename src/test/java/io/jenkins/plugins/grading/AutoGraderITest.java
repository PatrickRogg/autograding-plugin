package io.jenkins.plugins.grading;

import hudson.model.FreeStyleProject;
import hudson.model.Result;
import hudson.model.Run;
import hudson.tasks.Publisher;
import hudson.tasks.junit.JUnitResultArchiver;
import io.jenkins.plugins.analysis.core.steps.IssuesRecorder;
import io.jenkins.plugins.analysis.warnings.CssLint;
import io.jenkins.plugins.coverage.CoveragePublisher;
import io.jenkins.plugins.coverage.adapter.CoverageAdapter;
import io.jenkins.plugins.coverage.adapter.JacocoReportAdapter;
import io.jenkins.plugins.coverage.source.DefaultSourceFileResolver;
import io.jenkins.plugins.coverage.source.SourceFileResolver.SourceFileResolverLevel;
import io.jenkins.plugins.util.IntegrationTestWithJenkinsPerSuite;
import org.jenkinsci.plugins.pitmutation.PitPublisher;
import org.jenkinsci.plugins.workflow.cps.CpsFlowDefinition;
import org.jenkinsci.plugins.workflow.job.WorkflowJob;
import org.junit.Test;
import org.jvnet.hudson.test.JenkinsRule;

import java.io.IOException;
import java.util.ArrayList;
import java.util.List;

import static io.jenkins.plugins.grading.assertions.Assertions.assertThat;

/**
 * Integration tests for the {@link AutoGrader} step.
 *
 * @author Ullrich Hafner
 */
public class AutoGraderITest extends IntegrationTestWithJenkinsPerSuite {

    private static final String AUTOGRADE_TESTS_CONFIGURATION = "{\"tests\":{\"maxScore\":100,\"passedImpact\":1,\"failureImpact\":-5,\"skippedImpact\":-1}}";
    private static final String AUTOGRADE_ANALYSIS_CONFIGURATION = "{\"analysis\":{\"maxScore\":100,\"errorImpact\":-10,\"highImpact\":-5,\"normalImpact\":-2,\"lowImpact\":-1}}";
    private static final String AUTOGRADE_MUTATION_CONFIGURATION = "{\"pit\":{\"maxScore\":100,\"ratioImpact\":-1,\"detectedImpact\":0,\"undetectedImpact\":-1}}";
    private static final String COVERAGE_CONFIGURATION = "{\"coverage\": {\"maxScore\": 100,\"coveredImpact\": 1,\"missedImpact\": -1}}";
    private static final String TEST_RESULTS_CONFIGURATION = "{\"tests\":{\"maxScore\":100,\"passedImpact\":1,\"failureImpact\":-5,\"skippedImpact\":-1}}";
    private static final String KOMBI_CONFIGURATUION = "{\"analysis\":{\"maxScore\":100,\"errorImpact\":-10,\"highImpact\":-5,\"normalImpact\":-2,\"lowImpact\":-1},"
            + "\"pit\":{\"maxScore\":100,\"ratioImpact\":-1,\"detectedImpact\":0,\"undetectedImpact\":-1},"
            + "\"coverage\": {\"maxScore\": 100,\"coveredImpact\": 1,\"missedImpact\": -1},"
            + "\"tests\":{\"maxScore\":100,\"passedImpact\":1,\"failureImpact\":-5,\"skippedImpact\":-1}"
            + "}";

    private static final String TOOLTYPE_CHECKSTYLE = "checkStyle";
    private static final String TOOLTYPE_PIT = "pit";
    private static final String TOOLTYPE_COVERAGE = "coverage";
    private static final String TOOLTYPE_TEST_RESULTS = "test-results";
    private static final String TOOLTYPE_CSSLINT = "cssLint";

    private static final String CHECKSTYLE_FILE = "checkstyle.xml";
    private static final String CSSLINT_FILE = "csslint.xml";
    private static final String PIT_FILE = "mutations.xml";
    private static final String COVERAGE_FILE = "coverage.xml";
    private static final String TEST_FILE_SUCCESS = "test-successful.xml";
    private static final String TEST_FILE_ERROR = "test-assertion-error.xml";
    private static final String TEST_FILE_ERROR_SKIP = "test-assertion-error-with-skip.xml";

<<<<<<< HEAD
    private static final String PATTERN_PREFIX = "**/";

=======
>>>>>>> ac63cc8c
    /**
     * Verifies that the step skips all autograding parts if the configuration is empty.
     */
    @Test
    public void shouldSkipGradingIfConfigurationIsEmpty() {
        Run<?, ?> baseline = buildJob(CHECKSTYLE_FILE, TOOLTYPE_CHECKSTYLE, "{}");

        assertThat(getConsoleLog(baseline)).contains("[Autograding] Skipping static analysis results");
        assertThat(getConsoleLog(baseline)).contains("[Autograding] Skipping test results");
        assertThat(getConsoleLog(baseline)).contains("[Autograding] Skipping coverage results");
        assertThat(getConsoleLog(baseline)).contains("[Autograding] Skipping mutation coverage results");
    }

    /**
     * Verifies that an {@link IllegalArgumentException} is thrown if testing has been requested, but no testing action
     * has been recorded.
     */
    @Test
    public void shouldAbortBuildSinceNoTestActionHasBeenRegistered() {
        Run<?, ?> baseline = buildJobWithResult(CHECKSTYLE_FILE, TOOLTYPE_CHECKSTYLE, AUTOGRADE_TESTS_CONFIGURATION,
                Result.FAILURE);

<<<<<<< HEAD
        assertThat(getConsoleLog(baseline)).contains(
                "java.lang.IllegalArgumentException: Test scoring has been enabled, but no test results have been found.");
=======
        assertThat(getConsoleLog(baseline)).contains("java.lang.IllegalArgumentException: Test scoring has been enabled, but no test results have been found.");
>>>>>>> ac63cc8c
    }

    /**
     * Verifies that CheckStyle results are correctly graded.
     */
    @Test
    public void shouldGradeCheckStyleWarnings() {
        Run<?, ?> baseline = buildJob(CHECKSTYLE_FILE, TOOLTYPE_CHECKSTYLE, AUTOGRADE_ANALYSIS_CONFIGURATION);

        assertTestResults(baseline, "[Autograding] Grading static analysis results for CheckStyle",
                "[Autograding] -> Score -60 (warnings distribution err:6, high:0, normal:0, low:0)",
                "[Autograding] Total score for static analysis results: 40", 40);
    }

    /**
     * Verifies that Lint results are correctly graded.
     *
     * @author Andreas Stiglmeier
     */
    @Test
    public void shouldGradeLintResults() {
        Run<?, ?> baseline = buildJob(CSSLINT_FILE, TOOLTYPE_CSSLINT, AUTOGRADE_ANALYSIS_CONFIGURATION);

<<<<<<< HEAD
        assertLintResults(baseline);
    }

    /**
     * Verifies that Lint results are correctly graded.
     *
     * @author Andreas Stiglmeier
     */
    @Test
    public void shouldGradeLintResultsFreestyle() {
        IssuesRecorder issuesRecorder = new IssuesRecorder();
        CssLint cssLint = new CssLint();
        cssLint.setPattern(PATTERN_PREFIX + CSSLINT_FILE);
        issuesRecorder.setTools(cssLint);

        Run<?, ?> baseline = buildFreeStyleProject(CSSLINT_FILE, issuesRecorder, AUTOGRADE_ANALYSIS_CONFIGURATION);

        assertLintResults(baseline);
=======
        assertLintResults(baseline, 0);
>>>>>>> ac63cc8c
    }

    /**
     * @author Patrick Rogg
     */
    @Test
    public void shouldGradeTestResults() {
        Run<?, ?> baseline = buildJob(TEST_FILE_SUCCESS, TOOLTYPE_TEST_RESULTS, TEST_RESULTS_CONFIGURATION);
<<<<<<< HEAD

        assertTestsSuccesfulResults(baseline);
    }

    /**
     * @author Patrick Rogg
     */
    @Test
    public void shouldGradeTestResultsInFreeStyle() {
        Run<?, ?> baseline = buildFreeStyleProject(TEST_FILE_SUCCESS, new JUnitResultArchiver(TEST_FILE_SUCCESS),
                TEST_RESULTS_CONFIGURATION);

        assertTestsSuccesfulResults(baseline);
=======

        assertTestsSuccesfulResults(baseline, 2);
>>>>>>> ac63cc8c
    }

    /**
     * @author Patrick Rogg
     */
    @Test
    public void shouldGradeTestResultsWithAssertionError() {
        Run<?, ?> baseline = buildJobWithResult(TEST_FILE_ERROR, TOOLTYPE_TEST_RESULTS, TEST_RESULTS_CONFIGURATION,
                Result.UNSTABLE);
<<<<<<< HEAD

        assertTestsErrorResults(baseline);
    }

    /**
     * @author Patrick Rogg
     */
    @Test
    public void shouldGradeTestResultsWithAssertionErrorInFreeStyle() {
        Run<?, ?> baseline = buildFreeStyleProjectWithResult(TEST_FILE_ERROR, new JUnitResultArchiver(TEST_FILE_ERROR),
                TEST_RESULTS_CONFIGURATION, Result.UNSTABLE);

        assertTestsErrorResults(baseline);
=======

        assertTestResults(baseline, "[Autograding] Grading test results ",
                "[Autograding] -> Score -10 - from recorded test results: 2, 0, 2, 0",
                "[Autograding] Total score for test results: 90", 90);
>>>>>>> ac63cc8c
    }

    /**
     * @author Patrick Rogg
     */
    @Test
    public void shouldGradeTestResultsWithAssertionErrorAndSkipTest() {
        Run<?, ?> baseline = buildJobWithResult(TEST_FILE_ERROR_SKIP, TOOLTYPE_TEST_RESULTS, TEST_RESULTS_CONFIGURATION,
                Result.UNSTABLE);

<<<<<<< HEAD
        assertTestsErrorSkipResults(baseline);
    }

    /**
     * @author Patrick Rogg
     */
    @Test
    public void shouldGradeTestResultsWithAssertionErrorAndSkipTestInFreeStyle() {
        Run<?, ?> baseline = buildFreeStyleProjectWithResult(TEST_FILE_ERROR_SKIP, new JUnitResultArchiver(TEST_FILE_ERROR_SKIP),
                TEST_RESULTS_CONFIGURATION, Result.UNSTABLE);

        assertTestsErrorSkipResults(baseline);
=======
        assertTestResults(baseline, "[Autograding] Grading test results ",
                "[Autograding] -> Score -5 - from recorded test results: 3, 1, 1, 1",
                "[Autograding] Total score for test results: 95", 95);
>>>>>>> ac63cc8c
    }

    /**
     * @author Patrick Rogg
     */
    @Test
<<<<<<< HEAD
    public void shouldGradeCoverage() {
        Run<?, ?> baseline = buildJob(COVERAGE_FILE, TOOLTYPE_COVERAGE, COVERAGE_CONFIGURATION);

        assertCoverageResults(baseline);
    }

    /**
     * @author Patrick Rogg
     */
    @Test
    public void shouldGradeCoverageInFreeStyle() {
        CoveragePublisher coveragePublisher = createCoveragePublisher(COVERAGE_FILE);
        Run<?, ?> baseline = buildFreeStyleProject(COVERAGE_FILE, coveragePublisher, COVERAGE_CONFIGURATION);

        assertCoverageResults(baseline);
=======
    public void shouldGradeCoverageResults() {
        Run<?, ?> baseline = buildJob(COVERAGE_FILE, TOOLTYPE_COVERAGE, COVERAGE_CONFIGURATION);

        assertCoverageResults(baseline, 100);
>>>>>>> ac63cc8c
    }

    /**
     * Verifies that Pit results are correctly graded.
     *
     * @author Andreas Stiglmeier
     */
    @Test
    public void shouldGradePitResults() {
        Run<?, ?> baseline = buildJob(PIT_FILE, TOOLTYPE_PIT, AUTOGRADE_MUTATION_CONFIGURATION);

<<<<<<< HEAD
        assertPitResults(baseline);
    }

    /**
     * Verifies that Pit results are correctly graded.
=======
        assertPitResults(baseline, 61);
    }

    /**
     * Verifies that results from all 4 metrics are correctly graded.
>>>>>>> ac63cc8c
     *
     * @author Andreas Stiglmeier
     */
    @Test
<<<<<<< HEAD
    public void shouldGradePitResultsFreeStyle() {
        Run<?, ?> baseline = buildFreeStyleProject(PIT_FILE, new PitPublisher(PIT_FILE, 0,
                false), AUTOGRADE_MUTATION_CONFIGURATION);

        assertPitResults(baseline);
=======
    public void shouldGradeKombiResults() {

        WorkflowJob job = createPipelineWithWorkspaceFiles(CSSLINT_FILE, COVERAGE_FILE, PIT_FILE, TEST_FILE_SUCCESS);
        configureScannerForAll(job);
        Run<?, ?> baseline = buildSuccessfully(job);

        assertLintResults(baseline, 163);
        assertTestsSuccesfulResults(baseline, 163);
        assertCoverageResults(baseline, 163);
        assertPitResults(baseline, 163);
>>>>>>> ac63cc8c
    }

    /**
     * Returns the console log as a String.
     *
     * @param build the build to get the log for
     * @return the console log
     */
    protected String getConsoleLog(final Run<?, ?> build) {
        try {
            return JenkinsRule.getLog(build);
        } catch (IOException e) {
            throw new AssertionError(e);
        }
    }

    private void configureScanner(final WorkflowJob job, final String toolType, final String fileName,
                                  final String configuration) {
        String pipeLineScript = "node {\n"
                + "  stage ('Integration Test') {\n";

        switch (toolType) {
            case TOOLTYPE_CHECKSTYLE:
            case TOOLTYPE_CSSLINT:
                pipeLineScript += "recordIssues tool: " + toolType + "(pattern: '" + PATTERN_PREFIX + fileName + "*')\n";
                break;
            case TOOLTYPE_PIT:
                pipeLineScript += "step([$class: 'PitPublisher', mutationStatsFile: '" + PATTERN_PREFIX + fileName + "*'])\n";
                break;
            case TOOLTYPE_COVERAGE:
                pipeLineScript += "publishCoverage adapters: [jacocoAdapter('" + PATTERN_PREFIX + fileName + "*')]\n";
                break;
            case TOOLTYPE_TEST_RESULTS:
                pipeLineScript += "junit testResults: '**/" + fileName + "'\n";
                break;

        }
        pipeLineScript += "autoGrade('" + configuration + "')\n"
                + "  }\n"
                + "}";

        job.setDefinition(new CpsFlowDefinition(pipeLineScript, true));
    }

<<<<<<< HEAD
=======
    private void configureScannerForAll(final WorkflowJob job) {

        String pipeLineScript = "node {\n"
                + "  stage ('Integration Test') {\n"
                + "recordIssues tool: cssLint(pattern: '**/" + CSSLINT_FILE + "*')\n"
                + "step([$class: 'PitPublisher', mutationStatsFile: '**/" + PIT_FILE + "*'])\n"
                + "publishCoverage adapters: [jacocoAdapter('**/" + COVERAGE_FILE + "*')]\n"
                + "junit testResults: '**/" + TEST_FILE_SUCCESS + "'\n"
                + "autoGrade('" + KOMBI_CONFIGURATUION + "')\n"
                + "  }\n"
                + "}";
        job.setDefinition(new CpsFlowDefinition(pipeLineScript, true));
    }

>>>>>>> ac63cc8c
    private Run<?, ?> buildJob(final String fileName, final String toolType, final String configuration) {
        return buildSuccessfully(configureJob(fileName, toolType, configuration));
    }

    private Run<?, ?> buildJobWithResult(final String fileName, final String toolType, final String configuration,
                                         final Result result) {
        return buildWithResult(configureJob(fileName, toolType, configuration), result);
    }

    private WorkflowJob configureJob(final String fileName, final String toolType, final String configuration) {
        WorkflowJob job = createPipelineWithWorkspaceFiles(fileName);
        configureScanner(job, toolType, fileName, configuration);
        return job;
    }

<<<<<<< HEAD
    private Run<?, ?> buildFreeStyleProject(final String fileName, final Publisher publisher,
                                            final String configuration) {
        return buildSuccessfully(configureProject(fileName, publisher, configuration));
    }

    private Run<?, ?> buildFreeStyleProjectWithResult(final String fileName, final Publisher publisher,
                                                      final String configuration, Result result) {
        return buildWithResult(configureProject(fileName, publisher, configuration), result);
    }

    private FreeStyleProject configureProject(final String fileName, final Publisher publisher,
                                              final String configuration) {
        FreeStyleProject project = createFreeStyleProjectWithWorkspaceFiles(fileName);
        project.getPublishersList().add(publisher);
        project.getPublishersList().add(new AutoGrader(configuration));
        return project;
    }

    private CoveragePublisher createCoveragePublisher(final String fileName) {
        JacocoReportAdapter jacocoReportAdapter = new JacocoReportAdapter("**/" + fileName);
        DefaultSourceFileResolver defaultSourceFileResolver = new DefaultSourceFileResolver(
                SourceFileResolverLevel.NEVER_STORE);

        List<CoverageAdapter> coverageAdapters = new ArrayList<>();
        coverageAdapters.add(jacocoReportAdapter);

        CoveragePublisher coveragePublisher = new CoveragePublisher();
        coveragePublisher.setAdapters(coverageAdapters);
        coveragePublisher.setSourceFileResolver(defaultSourceFileResolver);
        return coveragePublisher;
    }

    private void assertLintResults(final Run<?, ?> baseline) {
        assertTestResults(baseline, "[Autograding] Grading static analysis results for CssLint",
                "[Autograding] -> Score -228 (warnings distribution err:0, high:42, normal:9, low:0)",
                "[Autograding] Total score for static analysis results: 0 of 100", 0);
    }

    private void assertTestsSuccesfulResults(final Run<?, ?> baseline) {
        assertTestResults(baseline, "[Autograding] Grading test results ",
                "[Autograding] -> Score 2 - from recorded test results: 2, 2, 0, 0",
                "[Autograding] Total score for test results: 2", 2);
    }

    private void assertTestsErrorResults(final Run<?, ?> baseline) {
        assertTestResults(baseline, "[Autograding] Grading test results ",
                "[Autograding] -> Score -10 - from recorded test results: 2, 0, 2, 0",
                "[Autograding] Total score for test results: 90", 90);
    }

    private void assertTestsErrorSkipResults(final Run<?, ?> baseline) {
        assertTestResults(baseline, "[Autograding] Grading test results ",
                "[Autograding] -> Score -5 - from recorded test results: 3, 1, 1, 1",
                "[Autograding] Total score for test results: 95", 95);
    }

    private void assertCoverageResults(final Run<?, ?> baseline) {
        assertThat(getConsoleLog(baseline)).contains("[Autograding] Grading coverage results ");
        assertTestResults(baseline, "[Autograding] -> Score 100 - from recorded line coverage results: 100%",
                "[Autograding] -> Score 58 - from recorded branch coverage results: 79%",
                "[Autograding] Total score for coverage results: 100", 100);
    }

    private void assertPitResults(final Run<?, ?> baseline) {
        assertTestResults(baseline, "[Autograding] Grading PIT mutation results PIT Mutation Report",
                "[Autograding] -> Score -39 - from recorded PIT mutation results: 15, 5, 10, 34",
                "[Autograding] Total score for mutation coverage results: 61", 61);
    }

=======
    private void assertLintResults(final Run<?, ?> baseline, final int finalScore) {
        assertTestResults(baseline, "[Autograding] Grading static analysis results for CssLint",
                "[Autograding] -> Score -228 (warnings distribution err:0, high:42, normal:9, low:0)",
                "[Autograding] Total score for static analysis results: 0 of 100", finalScore);
    }

    private void assertTestsSuccesfulResults(final Run<?, ?> baseline, final int finalScore) {
        assertTestResults(baseline, "[Autograding] Grading test results ",
                "[Autograding] -> Score 2 - from recorded test results: 2, 2, 0, 0",
                "[Autograding] Total score for test results: 2", finalScore);
    }

    private void assertCoverageResults(final Run<?, ?> baseline, final int finalScore) {
        assertThat(getConsoleLog(baseline)).contains("[Autograding] Grading coverage results ");
        assertTestResults(baseline, "[Autograding] -> Score 100 - from recorded line coverage results: 100%",
                "[Autograding] -> Score 58 - from recorded branch coverage results: 79%",
                "[Autograding] Total score for coverage results: 100", finalScore);
    }

    private void assertPitResults(final Run<?, ?> baseline, final int finalScore) {
        assertTestResults(baseline, "[Autograding] Grading PIT mutation results PIT Mutation Report",
                "[Autograding] -> Score -39 - from recorded PIT mutation results: 15, 5, 10, 34",
                "[Autograding] Total score for mutation coverage results: 61", finalScore);
    }


>>>>>>> ac63cc8c
    private void assertTestResults(final Run<?, ?> baseline, final String firstLine, final String secondLine, final String thirdLine,
                                   final int totalResult) {
        assertThat(getConsoleLog(baseline)).contains(firstLine);
        assertThat(getConsoleLog(baseline)).contains(
                secondLine);
        assertThat(getConsoleLog(baseline)).contains(thirdLine);

        List<AutoGradingBuildAction> actions = baseline.getActions(AutoGradingBuildAction.class);
        assertThat(actions).hasSize(1);
        AggregatedScore score = actions.get(0).getResult();

        assertThat(score).hasAchieved(totalResult);
    }
}<|MERGE_RESOLUTION|>--- conflicted
+++ resolved
@@ -57,11 +57,8 @@
     private static final String TEST_FILE_ERROR = "test-assertion-error.xml";
     private static final String TEST_FILE_ERROR_SKIP = "test-assertion-error-with-skip.xml";
 
-<<<<<<< HEAD
     private static final String PATTERN_PREFIX = "**/";
 
-=======
->>>>>>> ac63cc8c
     /**
      * Verifies that the step skips all autograding parts if the configuration is empty.
      */
@@ -84,12 +81,8 @@
         Run<?, ?> baseline = buildJobWithResult(CHECKSTYLE_FILE, TOOLTYPE_CHECKSTYLE, AUTOGRADE_TESTS_CONFIGURATION,
                 Result.FAILURE);
 
-<<<<<<< HEAD
         assertThat(getConsoleLog(baseline)).contains(
                 "java.lang.IllegalArgumentException: Test scoring has been enabled, but no test results have been found.");
-=======
-        assertThat(getConsoleLog(baseline)).contains("java.lang.IllegalArgumentException: Test scoring has been enabled, but no test results have been found.");
->>>>>>> ac63cc8c
     }
 
     /**
@@ -113,8 +106,7 @@
     public void shouldGradeLintResults() {
         Run<?, ?> baseline = buildJob(CSSLINT_FILE, TOOLTYPE_CSSLINT, AUTOGRADE_ANALYSIS_CONFIGURATION);
 
-<<<<<<< HEAD
-        assertLintResults(baseline);
+        assertLintResults(baseline, 0);
     }
 
     /**
@@ -131,10 +123,7 @@
 
         Run<?, ?> baseline = buildFreeStyleProject(CSSLINT_FILE, issuesRecorder, AUTOGRADE_ANALYSIS_CONFIGURATION);
 
-        assertLintResults(baseline);
-=======
         assertLintResults(baseline, 0);
->>>>>>> ac63cc8c
     }
 
     /**
@@ -143,9 +132,8 @@
     @Test
     public void shouldGradeTestResults() {
         Run<?, ?> baseline = buildJob(TEST_FILE_SUCCESS, TOOLTYPE_TEST_RESULTS, TEST_RESULTS_CONFIGURATION);
-<<<<<<< HEAD
-
-        assertTestsSuccesfulResults(baseline);
+
+        assertTestsSuccesfulResults(baseline, 2);
     }
 
     /**
@@ -156,11 +144,7 @@
         Run<?, ?> baseline = buildFreeStyleProject(TEST_FILE_SUCCESS, new JUnitResultArchiver(TEST_FILE_SUCCESS),
                 TEST_RESULTS_CONFIGURATION);
 
-        assertTestsSuccesfulResults(baseline);
-=======
-
         assertTestsSuccesfulResults(baseline, 2);
->>>>>>> ac63cc8c
     }
 
     /**
@@ -170,9 +154,8 @@
     public void shouldGradeTestResultsWithAssertionError() {
         Run<?, ?> baseline = buildJobWithResult(TEST_FILE_ERROR, TOOLTYPE_TEST_RESULTS, TEST_RESULTS_CONFIGURATION,
                 Result.UNSTABLE);
-<<<<<<< HEAD
-
-        assertTestsErrorResults(baseline);
+
+        assertTestsErrorResults(baseline, 90);
     }
 
     /**
@@ -183,13 +166,7 @@
         Run<?, ?> baseline = buildFreeStyleProjectWithResult(TEST_FILE_ERROR, new JUnitResultArchiver(TEST_FILE_ERROR),
                 TEST_RESULTS_CONFIGURATION, Result.UNSTABLE);
 
-        assertTestsErrorResults(baseline);
-=======
-
-        assertTestResults(baseline, "[Autograding] Grading test results ",
-                "[Autograding] -> Score -10 - from recorded test results: 2, 0, 2, 0",
-                "[Autograding] Total score for test results: 90", 90);
->>>>>>> ac63cc8c
+        assertTestsErrorResults(baseline, 90);
     }
 
     /**
@@ -200,8 +177,7 @@
         Run<?, ?> baseline = buildJobWithResult(TEST_FILE_ERROR_SKIP, TOOLTYPE_TEST_RESULTS, TEST_RESULTS_CONFIGURATION,
                 Result.UNSTABLE);
 
-<<<<<<< HEAD
-        assertTestsErrorSkipResults(baseline);
+        assertTestsErrorSkipResults(baseline, 95);
     }
 
     /**
@@ -212,23 +188,17 @@
         Run<?, ?> baseline = buildFreeStyleProjectWithResult(TEST_FILE_ERROR_SKIP, new JUnitResultArchiver(TEST_FILE_ERROR_SKIP),
                 TEST_RESULTS_CONFIGURATION, Result.UNSTABLE);
 
-        assertTestsErrorSkipResults(baseline);
-=======
-        assertTestResults(baseline, "[Autograding] Grading test results ",
-                "[Autograding] -> Score -5 - from recorded test results: 3, 1, 1, 1",
-                "[Autograding] Total score for test results: 95", 95);
->>>>>>> ac63cc8c
-    }
-
-    /**
-     * @author Patrick Rogg
-     */
-    @Test
-<<<<<<< HEAD
+        assertTestsErrorSkipResults(baseline, 95);
+    }
+
+    /**
+     * @author Patrick Rogg
+     */
+    @Test
     public void shouldGradeCoverage() {
         Run<?, ?> baseline = buildJob(COVERAGE_FILE, TOOLTYPE_COVERAGE, COVERAGE_CONFIGURATION);
 
-        assertCoverageResults(baseline);
+        assertCoverageResults(baseline, 100);
     }
 
     /**
@@ -239,13 +209,7 @@
         CoveragePublisher coveragePublisher = createCoveragePublisher(COVERAGE_FILE);
         Run<?, ?> baseline = buildFreeStyleProject(COVERAGE_FILE, coveragePublisher, COVERAGE_CONFIGURATION);
 
-        assertCoverageResults(baseline);
-=======
-    public void shouldGradeCoverageResults() {
-        Run<?, ?> baseline = buildJob(COVERAGE_FILE, TOOLTYPE_COVERAGE, COVERAGE_CONFIGURATION);
-
         assertCoverageResults(baseline, 100);
->>>>>>> ac63cc8c
     }
 
     /**
@@ -257,30 +221,28 @@
     public void shouldGradePitResults() {
         Run<?, ?> baseline = buildJob(PIT_FILE, TOOLTYPE_PIT, AUTOGRADE_MUTATION_CONFIGURATION);
 
-<<<<<<< HEAD
-        assertPitResults(baseline);
+        assertPitResults(baseline, 61);
     }
 
     /**
      * Verifies that Pit results are correctly graded.
-=======
-        assertPitResults(baseline, 61);
-    }
-
-    /**
-     * Verifies that results from all 4 metrics are correctly graded.
->>>>>>> ac63cc8c
      *
      * @author Andreas Stiglmeier
      */
     @Test
-<<<<<<< HEAD
     public void shouldGradePitResultsFreeStyle() {
         Run<?, ?> baseline = buildFreeStyleProject(PIT_FILE, new PitPublisher(PIT_FILE, 0,
                 false), AUTOGRADE_MUTATION_CONFIGURATION);
 
-        assertPitResults(baseline);
-=======
+        assertPitResults(baseline, 61);
+    }
+
+    /**
+     * Verifies that results from all 4 metrics are correctly graded.
+     *
+     * @author Andreas Stiglmeier
+     */
+    @Test
     public void shouldGradeKombiResults() {
 
         WorkflowJob job = createPipelineWithWorkspaceFiles(CSSLINT_FILE, COVERAGE_FILE, PIT_FILE, TEST_FILE_SUCCESS);
@@ -291,7 +253,6 @@
         assertTestsSuccesfulResults(baseline, 163);
         assertCoverageResults(baseline, 163);
         assertPitResults(baseline, 163);
->>>>>>> ac63cc8c
     }
 
     /**
@@ -336,8 +297,6 @@
         job.setDefinition(new CpsFlowDefinition(pipeLineScript, true));
     }
 
-<<<<<<< HEAD
-=======
     private void configureScannerForAll(final WorkflowJob job) {
 
         String pipeLineScript = "node {\n"
@@ -352,7 +311,6 @@
         job.setDefinition(new CpsFlowDefinition(pipeLineScript, true));
     }
 
->>>>>>> ac63cc8c
     private Run<?, ?> buildJob(final String fileName, final String toolType, final String configuration) {
         return buildSuccessfully(configureJob(fileName, toolType, configuration));
     }
@@ -368,7 +326,6 @@
         return job;
     }
 
-<<<<<<< HEAD
     private Run<?, ?> buildFreeStyleProject(final String fileName, final Publisher publisher,
                                             final String configuration) {
         return buildSuccessfully(configureProject(fileName, publisher, configuration));
@@ -401,44 +358,6 @@
         return coveragePublisher;
     }
 
-    private void assertLintResults(final Run<?, ?> baseline) {
-        assertTestResults(baseline, "[Autograding] Grading static analysis results for CssLint",
-                "[Autograding] -> Score -228 (warnings distribution err:0, high:42, normal:9, low:0)",
-                "[Autograding] Total score for static analysis results: 0 of 100", 0);
-    }
-
-    private void assertTestsSuccesfulResults(final Run<?, ?> baseline) {
-        assertTestResults(baseline, "[Autograding] Grading test results ",
-                "[Autograding] -> Score 2 - from recorded test results: 2, 2, 0, 0",
-                "[Autograding] Total score for test results: 2", 2);
-    }
-
-    private void assertTestsErrorResults(final Run<?, ?> baseline) {
-        assertTestResults(baseline, "[Autograding] Grading test results ",
-                "[Autograding] -> Score -10 - from recorded test results: 2, 0, 2, 0",
-                "[Autograding] Total score for test results: 90", 90);
-    }
-
-    private void assertTestsErrorSkipResults(final Run<?, ?> baseline) {
-        assertTestResults(baseline, "[Autograding] Grading test results ",
-                "[Autograding] -> Score -5 - from recorded test results: 3, 1, 1, 1",
-                "[Autograding] Total score for test results: 95", 95);
-    }
-
-    private void assertCoverageResults(final Run<?, ?> baseline) {
-        assertThat(getConsoleLog(baseline)).contains("[Autograding] Grading coverage results ");
-        assertTestResults(baseline, "[Autograding] -> Score 100 - from recorded line coverage results: 100%",
-                "[Autograding] -> Score 58 - from recorded branch coverage results: 79%",
-                "[Autograding] Total score for coverage results: 100", 100);
-    }
-
-    private void assertPitResults(final Run<?, ?> baseline) {
-        assertTestResults(baseline, "[Autograding] Grading PIT mutation results PIT Mutation Report",
-                "[Autograding] -> Score -39 - from recorded PIT mutation results: 15, 5, 10, 34",
-                "[Autograding] Total score for mutation coverage results: 61", 61);
-    }
-
-=======
     private void assertLintResults(final Run<?, ?> baseline, final int finalScore) {
         assertTestResults(baseline, "[Autograding] Grading static analysis results for CssLint",
                 "[Autograding] -> Score -228 (warnings distribution err:0, high:42, normal:9, low:0)",
@@ -449,6 +368,18 @@
         assertTestResults(baseline, "[Autograding] Grading test results ",
                 "[Autograding] -> Score 2 - from recorded test results: 2, 2, 0, 0",
                 "[Autograding] Total score for test results: 2", finalScore);
+    }
+
+    private void assertTestsErrorResults(final Run<?, ?> baseline, final int finalScore) {
+        assertTestResults(baseline, "[Autograding] Grading test results ",
+                "[Autograding] -> Score -10 - from recorded test results: 2, 0, 2, 0",
+                "[Autograding] Total score for test results: 90", finalScore);
+    }
+
+    private void assertTestsErrorSkipResults(final Run<?, ?> baseline, final int finalScore) {
+        assertTestResults(baseline, "[Autograding] Grading test results ",
+                "[Autograding] -> Score -5 - from recorded test results: 3, 1, 1, 1",
+                "[Autograding] Total score for test results: 95", finalScore);
     }
 
     private void assertCoverageResults(final Run<?, ?> baseline, final int finalScore) {
@@ -464,8 +395,6 @@
                 "[Autograding] Total score for mutation coverage results: 61", finalScore);
     }
 
-
->>>>>>> ac63cc8c
     private void assertTestResults(final Run<?, ?> baseline, final String firstLine, final String secondLine, final String thirdLine,
                                    final int totalResult) {
         assertThat(getConsoleLog(baseline)).contains(firstLine);
