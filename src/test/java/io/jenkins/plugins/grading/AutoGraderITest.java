--- conflicted
+++ resolved
@@ -1,33 +1,17 @@
 package io.jenkins.plugins.grading;
 
-<<<<<<< HEAD
-import java.io.IOException;
-import java.util.ArrayList;
-import java.util.List;
-
-import org.junit.Test;
-import org.jvnet.hudson.test.JenkinsRule;
-
-import org.jenkinsci.plugins.workflow.cps.CpsFlowDefinition;
-import org.jenkinsci.plugins.workflow.job.WorkflowJob;
 import hudson.model.FreeStyleProject;
 import hudson.model.Result;
 import hudson.model.Run;
 import hudson.tasks.Publisher;
 import hudson.tasks.junit.JUnitResultArchiver;
-
+import io.jenkins.plugins.analysis.core.steps.IssuesRecorder;
+import io.jenkins.plugins.analysis.warnings.CssLint;
 import io.jenkins.plugins.coverage.CoveragePublisher;
 import io.jenkins.plugins.coverage.adapter.CoverageAdapter;
 import io.jenkins.plugins.coverage.adapter.JacocoReportAdapter;
 import io.jenkins.plugins.coverage.source.DefaultSourceFileResolver;
 import io.jenkins.plugins.coverage.source.SourceFileResolver.SourceFileResolverLevel;
-=======
-import hudson.model.FreeStyleProject;
-import hudson.model.Result;
-import hudson.model.Run;
-import io.jenkins.plugins.analysis.core.steps.IssuesRecorder;
-import io.jenkins.plugins.analysis.warnings.CssLint;
->>>>>>> 725634b6
 import io.jenkins.plugins.util.IntegrationTestWithJenkinsPerSuite;
 import org.jenkinsci.plugins.pitmutation.PitPublisher;
 import org.jenkinsci.plugins.workflow.cps.CpsFlowDefinition;
@@ -36,6 +20,7 @@
 import org.jvnet.hudson.test.JenkinsRule;
 
 import java.io.IOException;
+import java.util.ArrayList;
 import java.util.List;
 
 import static io.jenkins.plugins.grading.assertions.Assertions.assertThat;
@@ -105,17 +90,9 @@
         configureScanner(job, TOOLTYPE_CHECKSTYLE, "checkstyle", AUTOGRADE_ANALYSIS_CONFIGURATION);
         Run<?, ?> baseline = buildSuccessfully(job);
 
-<<<<<<< HEAD
         assertTestResults(baseline, "[Autograding] Grading static analysis results for CheckStyle",
                 "[Autograding] -> Score -60 (warnings distribution err:6, high:0, normal:0, low:0)",
                 "[Autograding] Total score for static analysis results: 40", 40);
-=======
-        assertThat(getConsoleLog(baseline)).contains("[Autograding] Grading static analysis results for CheckStyle");
-        assertThat(getConsoleLog(baseline)).contains(
-                "[Autograding] -> Score -60 (warnings distribution err:6, high:0, normal:0, low:0)");
-        assertThat(getConsoleLog(baseline)).contains("[Autograding] Total score for static analysis results: 40");
-
-        assertGradingResult(baseline, 40);
     }
 
     /**
@@ -128,7 +105,10 @@
         WorkflowJob job = createPipelineWithWorkspaceFiles("csslint.xml");
 
         configureScanner(job, TOOLTYPE_CSSLINT, "csslint", AUTOGRADE_ANALYSIS_CONFIGURATION);
-        assertLintResults(buildSuccessfully(job));
+
+        assertTestResults(buildSuccessfully(job), "[Autograding] Grading static analysis results for CssLint",
+                "[Autograding] -> Score -228 (warnings distribution err:0, high:42, normal:9, low:0)",
+                "[Autograding] Total score for static analysis results: 0 of 100", 0);
     }
 
     /**
@@ -148,8 +128,9 @@
         project.getPublishersList().add(issuesRecorder);
         project.getPublishersList().add(new AutoGrader(AUTOGRADE_ANALYSIS_CONFIGURATION));
 
-        assertLintResults(buildSuccessfully(project));
->>>>>>> 725634b6
+        assertTestResults(buildSuccessfully(project), "[Autograding] Grading static analysis results for CssLint",
+                "[Autograding] -> Score -228 (warnings distribution err:0, high:42, normal:9, low:0)",
+                "[Autograding] Total score for static analysis results: 0 of 100", 0);
     }
 
     /**
@@ -168,7 +149,6 @@
                 "[Autograding] Total score for test results: 2", 2);
     }
 
-<<<<<<< HEAD
     /**
      * @author Patrick Rogg
      */
@@ -183,9 +163,6 @@
         assertTestResults(baseline, "[Autograding] Grading test results ",
                 "[Autograding] -> Score 2 - from recorded test results: 2, 2, 0, 0",
                 "[Autograding] Total score for test results: 2", 2);
-=======
-        assertGradingResult(baseline, 2);
->>>>>>> 725634b6
     }
 
     /**
@@ -204,7 +181,6 @@
                 "[Autograding] Total score for test results: 90", 90);
     }
 
-<<<<<<< HEAD
     /**
      * @author Patrick Rogg
      */
@@ -219,9 +195,6 @@
         assertTestResults(baseline, "[Autograding] Grading test results ",
                 "[Autograding] -> Score -10 - from recorded test results: 2, 0, 2, 0",
                 "[Autograding] Total score for test results: 90", 90);
-=======
-        assertGradingResult(baseline, 90);
->>>>>>> 725634b6
     }
 
     /**
@@ -240,7 +213,6 @@
                 "[Autograding] Total score for test results: 95", 95);
     }
 
-<<<<<<< HEAD
     /**
      * @author Patrick Rogg
      */
@@ -255,9 +227,6 @@
         assertTestResults(baseline, "[Autograding] Grading test results ",
                 "[Autograding] -> Score -5 - from recorded test results: 3, 1, 1, 1",
                 "[Autograding] Total score for test results: 95", 95);
-=======
-        assertGradingResult(baseline, 95);
->>>>>>> 725634b6
     }
 
     /**
@@ -274,7 +243,6 @@
         assertCoverageResults(baseline);
     }
 
-<<<<<<< HEAD
     /**
      * @author Patrick Rogg
      */
@@ -287,9 +255,6 @@
         Run<?, ?> baseline = buildSuccessfully(project);
 
         assertCoverageResults(baseline);
-=======
-        assertGradingResult(baseline, 100);
->>>>>>> 725634b6
     }
 
     /**
@@ -302,14 +267,12 @@
         WorkflowJob job = createPipelineWithWorkspaceFiles(PIT_FILE);
 
         configureScanner(job, TOOLTYPE_PIT, "mutations", AUTOGRADE_MUTATION_CONFIGURATION);
-        assertPitResults(buildSuccessfully(job));
-    }
-
-<<<<<<< HEAD
-        assertTestResults(baseline, "[Autograding] Grading PIT mutation results PIT Mutation Report",
+
+        assertTestResults(buildSuccessfully(job), "[Autograding] Grading PIT mutation results PIT Mutation Report",
                 "[Autograding] -> Score -39 - from recorded PIT mutation results: 15, 5, 10, 34",
                 "[Autograding] Total score for mutation coverage results: 61", 61);
-=======
+    }
+
     /**
      * Verifies that Pit results are correctly graded.
      *
@@ -323,8 +286,9 @@
         project.getPublishersList().add(pitPublisher);
         project.getPublishersList().add(new AutoGrader(AUTOGRADE_MUTATION_CONFIGURATION));
 
-        assertPitResults(buildSuccessfully(project));
->>>>>>> 725634b6
+        assertTestResults(buildSuccessfully(project), "[Autograding] Grading PIT mutation results PIT Mutation Report",
+                "[Autograding] -> Score -39 - from recorded PIT mutation results: 15, 5, 10, 34",
+                "[Autograding] Total score for mutation coverage results: 61", 61);
     }
 
     /**
@@ -349,7 +313,7 @@
     }
 
     private void assertTestResults(final Run<?, ?> baseline, final String firstLine, final String secondLine, final String thirdLine,
-            final int totalResult) {
+                                   final int totalResult) {
         assertThat(getConsoleLog(baseline)).contains(firstLine);
         assertThat(getConsoleLog(baseline)).contains(
                 secondLine);
@@ -390,9 +354,8 @@
         job.setDefinition(new CpsFlowDefinition(pipeLineScript, true));
     }
 
-<<<<<<< HEAD
     private FreeStyleProject createFreeStyleProject(final String fileName, final Publisher publisher,
-            final String configuration) {
+                                                    final String configuration) {
         FreeStyleProject project = createFreeStyleProjectWithWorkspaceFiles(fileName);
         project.getPublishersList().add(publisher);
         project.getPublishersList().add(new AutoGrader(configuration));
@@ -411,32 +374,5 @@
         coveragePublisher.setAdapters(coverageAdapters);
         coveragePublisher.setSourceFileResolver(defaultSourceFileResolver);
         return coveragePublisher;
-=======
-    private void assertGradingResult(Run<?, ?> baseline, int gradingScore) {
-        List<AutoGradingBuildAction> actions = baseline.getActions(AutoGradingBuildAction.class);
-        assertThat(actions).hasSize(1);
-        AggregatedScore score = actions.get(0).getResult();
-
-        assertThat(score).hasAchieved(gradingScore);
-    }
-
-    private void assertLintResults(Run<?, ?> baseline) {
-        assertThat(getConsoleLog(baseline)).contains("[Autograding] Grading static analysis results for CssLint");
-        assertThat(getConsoleLog(baseline)).contains(
-                "[Autograding] -> Score -228 (warnings distribution err:0, high:42, normal:9, low:0)");
-        assertThat(getConsoleLog(baseline)).contains("[Autograding] Total score for static analysis results: 0 of 100");
-
-        assertGradingResult(baseline, 0);
-    }
-
-
-    private void assertPitResults(Run<?, ?> baseline) {
-        assertThat(getConsoleLog(baseline)).contains("[Autograding] Grading PIT mutation results PIT Mutation Report");
-        assertThat(getConsoleLog(baseline)).contains(
-                "[Autograding] -> Score -39 - from recorded PIT mutation results: 15, 5, 10, 34");
-        assertThat(getConsoleLog(baseline)).contains("[Autograding] Total score for mutation coverage results: 61");
-
-        assertGradingResult(baseline, 61);
->>>>>>> 725634b6
     }
 }